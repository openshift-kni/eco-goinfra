module github.com/openshift-kni/eco-goinfra

go 1.23.6

require (
	github.com/Masterminds/semver/v3 v3.3.1
	github.com/blang/semver/v4 v4.0.0
	github.com/go-openapi/errors v0.22.0
	github.com/go-openapi/strfmt v0.23.0
	github.com/go-openapi/swag v0.23.0
	github.com/go-openapi/validate v0.24.0
	github.com/golang/glog v1.2.4
	github.com/google/go-cmp v0.6.0
	github.com/google/uuid v1.6.0
	github.com/grafana/loki/operator/apis/loki v0.0.0-20241021105923-5e970e50b166
	github.com/hashicorp/vault/api v1.15.0
	github.com/hashicorp/vault/api/auth/approle v0.8.0
	github.com/hashicorp/vault/api/auth/kubernetes v0.8.0
	github.com/k8snetworkplumbingwg/multi-networkpolicy v1.0.1
	github.com/k8snetworkplumbingwg/network-attachment-definition-client v1.7.5
	github.com/k8snetworkplumbingwg/sriov-network-operator v1.4.0
	github.com/kedacore/keda-olm-operator v0.0.0-20241108231742-8cb33dda32d3
	github.com/kedacore/keda/v2 v2.16.1
	github.com/kelseyhightower/envconfig v1.4.0
	github.com/kube-object-storage/lib-bucket-provisioner v0.0.0-20221122204822-d1a8c34382f1
	github.com/lib/pq v1.10.9
	github.com/metal3-io/baremetal-operator/apis v0.9.0
	github.com/nmstate/kubernetes-nmstate/api v0.0.0-20250114063637-129b149f6ce9
	github.com/onsi/ginkgo/v2 v2.22.2
	github.com/openshift-kni/cluster-group-upgrades-operator v0.0.0-20241213003211-a57a58a5c4f2 // release-4.18
	github.com/openshift-kni/lifecycle-agent v0.0.0-20250120220331-9547280df193 // release-4.18
	github.com/openshift-kni/numaresources-operator v0.4.18-0.2024100201.0.20250114093602-01c00730991d // release-4.18
	github.com/openshift-kni/oran-hwmgr-plugin/api/hwmgr-plugin v0.0.0-20250128160241-57fbcf565b32
	github.com/openshift-kni/oran-o2ims/api/hardwaremanagement v0.0.0-20250129205116-6838db628c2b
	github.com/openshift-kni/oran-o2ims/api/provisioning v0.0.0-20250123151805-c935b06062f9
	github.com/openshift/api v3.9.1-0.20191111211345-a27ff30ebf09+incompatible
	github.com/openshift/client-go v0.0.0-20241107164952-923091dd2b1a
	github.com/openshift/cluster-logging-operator v0.0.0-20241003210634-afb65cea19d1 // release-5.9
	github.com/openshift/cluster-nfd-operator v0.0.0-20250116132220-e601a6278a42 // release-4.18
	github.com/openshift/cluster-node-tuning-operator v0.0.0-20250116110730-90fc6ab88c08 // release-4.18
	github.com/openshift/custom-resource-status v1.1.3-0.20220503160415-f2fdb4999d87
	github.com/openshift/elasticsearch-operator v0.0.0-20241202183904-81cd6e70c15e // latest
	github.com/openshift/local-storage-operator v0.0.0-20241213132210-fa575fb5f229 // release-4.18
	github.com/openshift/machine-config-operator v0.0.1-0.20231024085435-7e1fb719c1ba
	github.com/ovn-org/ovn-kubernetes/go-controller v0.0.0-20250122211335-e07ba60f758a // latest
	github.com/pkg/errors v0.9.1
	github.com/prometheus-operator/prometheus-operator/pkg/apis/monitoring v0.78.2
	github.com/red-hat-storage/odf-operator v0.0.0-20241124050455-02681e6c10df // release-4.18
	github.com/rh-ecosystem-edge/kernel-module-management v0.0.0-20240925181841-898c27853e89 // release-2.2
	github.com/sirupsen/logrus v1.9.3
	github.com/stmcginnis/gofish v0.20.0
	github.com/stretchr/testify v1.10.0
	github.com/thoas/go-funk v0.9.3
	golang.org/x/crypto v0.32.0
	golang.org/x/exp v0.0.0-20250106191152-7588d65b2ba8
	golang.org/x/net v0.34.0
	gopkg.in/k8snetworkplumbingwg/multus-cni.v4 v4.1.4
	gopkg.in/yaml.v2 v2.4.0
<<<<<<< HEAD
	gorm.io/gorm v1.24.5
	k8s.io/api v0.30.7
	k8s.io/apiextensions-apiserver v0.30.5
	k8s.io/apimachinery v0.30.7
=======
	gorm.io/gorm v1.25.12
	k8s.io/api v0.31.5
	k8s.io/apiextensions-apiserver v0.31.5
	k8s.io/apimachinery v0.31.5
>>>>>>> ed48d288
	k8s.io/client-go v12.0.0+incompatible
	k8s.io/klog/v2 v2.130.1
	k8s.io/kubectl v0.31.5
	k8s.io/kubelet v0.31.5
	k8s.io/utils v0.0.0-20241210054802-24370beab758
	maistra.io/api v0.0.0-20240319144440-ffa91c765143
	open-cluster-management.io/api v0.15.0
	open-cluster-management.io/governance-policy-propagator v0.15.0
	open-cluster-management.io/multicloud-operators-subscription v0.15.0
	sigs.k8s.io/container-object-storage-interface-api v0.1.0
	sigs.k8s.io/controller-runtime v0.19.5
	sigs.k8s.io/yaml v1.4.0
)

require (
	github.com/Azure/go-ansiterm v0.0.0-20230124172434-306776ec8161 // indirect
	github.com/MakeNowJust/heredoc v1.0.0 // indirect
	github.com/Masterminds/goutils v1.1.1 // indirect
	github.com/Masterminds/sprig/v3 v3.2.3 // indirect
	github.com/ajeddeloh/go-json v0.0.0-20200220154158-5ae607161559 // indirect
	github.com/asaskevich/govalidator v0.0.0-20230301143203-a9d515a09cc2
	github.com/aws/aws-sdk-go v1.55.5 // indirect
	github.com/beorn7/perks v1.0.1 // indirect
	github.com/cenkalti/backoff/v4 v4.3.0 // indirect
	github.com/cespare/xxhash/v2 v2.3.0 // indirect
	github.com/chai2010/gettext-go v1.0.2 // indirect
	github.com/clarketm/json v1.17.1 // indirect
	github.com/containernetworking/cni v1.2.3
	github.com/coreos/fcct v0.5.0 // indirect
	github.com/coreos/go-json v0.0.0-20230131223807-18775e0fb4fb // indirect
	github.com/coreos/go-semver v0.3.1 // indirect
	github.com/coreos/go-systemd v0.0.0-20191104093116-d3cd4ed1dbcf // indirect
	github.com/coreos/go-systemd/v22 v22.5.0 // indirect
	github.com/coreos/ign-converter v0.0.0-20230417193809-cee89ea7d8ff // indirect
	github.com/coreos/ignition v0.35.0 // indirect
	github.com/coreos/ignition/v2 v2.20.0 // indirect
	github.com/coreos/vcontext v0.0.0-20231102161604-685dc7299dc5 // indirect
	github.com/davecgh/go-spew v1.1.2-0.20180830191138-d8f796af33cc // indirect
	github.com/emicklei/go-restful/v3 v3.12.1 // indirect
	github.com/evanphx/json-patch v5.9.0+incompatible // indirect
	github.com/evanphx/json-patch/v5 v5.9.0 // indirect
	github.com/exponent-io/jsonpath v0.0.0-20210407135951-1de76d718b3f // indirect
	github.com/expr-lang/expr v1.16.9 // indirect
	github.com/fsnotify/fsnotify v1.8.0 // indirect
	github.com/fxamacker/cbor/v2 v2.7.0 // indirect
	github.com/ghodss/yaml v1.0.1-0.20220118164431-d8423dcdf344 // indirect
	github.com/go-errors/errors v1.5.1 // indirect
	github.com/go-jose/go-jose/v4 v4.0.4 // indirect
	github.com/go-logr/logr v1.4.2 // indirect
	github.com/go-openapi/analysis v0.23.0 // indirect
	github.com/go-openapi/jsonpointer v0.21.0 // indirect
	github.com/go-openapi/jsonreference v0.21.0 // indirect
	github.com/go-openapi/loads v0.22.0 // indirect
	github.com/go-openapi/spec v0.21.0 // indirect
	github.com/go-task/slim-sprig/v3 v3.0.0 // indirect
	github.com/go-test/deep v1.1.0 // indirect
	github.com/gogo/protobuf v1.3.2 // indirect
	github.com/golang-collections/collections v0.0.0-20130729185459-604e922904d3 // indirect
	github.com/golang/groupcache v0.0.0-20210331224755-41bb18bfe9da // indirect
	github.com/golang/protobuf v1.5.4 // indirect
	github.com/google/btree v1.1.2 // indirect
	github.com/google/gnostic-models v0.6.9-0.20230804172637-c7be7c783f49 // indirect
	github.com/google/gofuzz v1.2.0 // indirect
	github.com/google/pprof v0.0.0-20241210010833-40e02aabc2ad // indirect
	github.com/google/shlex v0.0.0-20191202100458-e7afc7fbc510 // indirect
	github.com/gorilla/websocket v1.5.1 // indirect
	github.com/gregjones/httpcache v0.0.0-20190611155906-901d90724c79 // indirect
	github.com/hashicorp/errwrap v1.1.0 // indirect
	github.com/hashicorp/go-cleanhttp v0.5.2 // indirect
	github.com/hashicorp/go-multierror v1.1.1 // indirect
	github.com/hashicorp/go-retryablehttp v0.7.7 // indirect
	github.com/hashicorp/go-rootcerts v1.0.2 // indirect
	github.com/hashicorp/go-secure-stdlib/parseutil v0.1.8 // indirect
	github.com/hashicorp/go-secure-stdlib/strutil v0.1.2 // indirect
	github.com/hashicorp/go-sockaddr v1.0.6 // indirect
	github.com/hashicorp/hcl v1.0.1-vault-5 // indirect
	github.com/huandu/xstrings v1.4.0 // indirect
	github.com/imdario/mergo v1.0.0 // indirect
	github.com/inconshreveable/mousetrap v1.1.0 // indirect
	github.com/jinzhu/inflection v1.0.0 // indirect
	github.com/jinzhu/now v1.1.5 // indirect
	github.com/josharian/intern v1.0.0 // indirect
	github.com/json-iterator/go v1.1.12 // indirect
	github.com/klauspost/compress v1.17.11 // indirect
	github.com/liggitt/tabwriter v0.0.0-20181228230101-89fcab3d43de // indirect
	github.com/mailru/easyjson v0.7.7 // indirect
	github.com/metal3-io/baremetal-operator/pkg/hardwareutils v0.5.1 // indirect
	github.com/mitchellh/copystructure v1.2.0 // indirect
	github.com/mitchellh/go-homedir v1.1.0 // indirect
	github.com/mitchellh/go-wordwrap v1.0.1 // indirect
	github.com/mitchellh/mapstructure v1.5.0 // indirect
	github.com/mitchellh/reflectwalk v1.0.2 // indirect
	github.com/moby/spdystream v0.4.0 // indirect
	github.com/moby/term v0.5.0 // indirect
	github.com/modern-go/concurrent v0.0.0-20180306012644-bacd9c7ef1dd // indirect
	github.com/modern-go/reflect2 v1.0.2 // indirect
	github.com/monochromegane/go-gitignore v0.0.0-20200626010858-205db1a8cc00 // indirect
	github.com/munnerz/goautoneg v0.0.0-20191010083416-a7dc8b61c822 // indirect
	github.com/mxk/go-flowrate v0.0.0-20140419014527-cca7078d478f // indirect
	github.com/oklog/ulid v1.3.1 // indirect
	github.com/openshift/library-go v0.0.0-20240711100342-737dc0fa5232 // indirect
	github.com/peterbourgon/diskv v2.0.1+incompatible // indirect
	github.com/pmezard/go-difflib v1.0.1-0.20181226105442-5d4384ee4fb2 // indirect
	github.com/prometheus/client_golang v1.20.5 // indirect
	github.com/prometheus/client_model v0.6.1 // indirect
	github.com/prometheus/common v0.61.0 // indirect
	github.com/prometheus/procfs v0.15.1 // indirect
	github.com/r3labs/diff/v3 v3.0.1 // indirect
	github.com/robfig/cron v1.2.0 // indirect
	github.com/russross/blackfriday/v2 v2.1.0 // indirect
	github.com/ryanuber/go-glob v1.0.0 // indirect
	github.com/shopspring/decimal v1.4.0 // indirect
	github.com/spf13/cast v1.7.1 // indirect
	github.com/spf13/cobra v1.8.1 // indirect
	github.com/spf13/pflag v1.0.6-0.20210604193023-d5e0c0615ace // indirect
	github.com/vincent-petithory/dataurl v1.0.0 // indirect
	github.com/vishvananda/netns v0.0.4 // indirect
	github.com/vmihailenco/msgpack/v5 v5.3.5 // indirect
	github.com/vmihailenco/tagparser/v2 v2.0.0 // indirect
	github.com/vmware-tanzu/velero v1.13.2
	github.com/x448/float16 v0.8.4 // indirect
	github.com/xeipuuv/gojsonpointer v0.0.0-20190905194746-02993c407bfb // indirect
	github.com/xeipuuv/gojsonreference v0.0.0-20180127040603-bd5ef7bd5415 // indirect
	github.com/xeipuuv/gojsonschema v1.2.0 // indirect
	github.com/xlab/treeprint v1.2.0 // indirect
	go.mongodb.org/mongo-driver v1.17.1 // indirect
	go4.org v0.0.0-20230225012048-214862532bf5 // indirect
	golang.org/x/oauth2 v0.25.0 // indirect
	golang.org/x/sync v0.10.0 // indirect
	golang.org/x/sys v0.29.0 // indirect
	golang.org/x/term v0.28.0 // indirect
	golang.org/x/text v0.21.0 // indirect
	golang.org/x/time v0.8.0 // indirect
	golang.org/x/tools v0.29.0 // indirect
	gomodules.xyz/jsonpatch/v2 v2.4.0 // indirect
	google.golang.org/protobuf v1.36.1 // indirect
	gopkg.in/evanphx/json-patch.v4 v4.12.0 // indirect
	gopkg.in/inf.v0 v0.9.1 // indirect
	gopkg.in/natefinch/lumberjack.v2 v2.2.1 // indirect
	gopkg.in/yaml.v3 v3.0.1 // indirect
	k8s.io/apiserver v0.31.5 // indirect
	k8s.io/cli-runtime v0.31.5 // indirect
	k8s.io/component-base v0.31.5 // indirect
	k8s.io/klog v1.0.0 // indirect
	k8s.io/kube-aggregator v0.31.5 // indirect
	k8s.io/kube-openapi v0.0.0-20241009091222-67ed5848f094 // indirect
	knative.dev/pkg v0.0.0-20241218051509-40afb7c5436e // indirect
	sigs.k8s.io/json v0.0.0-20241014173422-cfa47c3a1cc8 // indirect
	sigs.k8s.io/kube-storage-version-migrator v0.0.6-0.20230721195810-5c8923c5ff96 // indirect
	sigs.k8s.io/kustomize/api v0.18.0 // indirect
	sigs.k8s.io/kustomize/kyaml v0.18.1 // indirect
	sigs.k8s.io/structured-merge-diff/v4 v4.4.1 // indirect
)

require github.com/openshift/node-feature-discovery/api/nfd v0.0.0-20250103121957-354b94ed3e55

replace (
	github.com/imdario/mergo => github.com/imdario/mergo v0.3.16
	github.com/k8snetworkplumbingwg/sriov-network-operator => github.com/openshift/sriov-network-operator v0.0.0-20250102160645-f496851fbd0d // release-4.18
	github.com/openshift/api => github.com/openshift/api v0.0.0-20241210155609-29859d55727b // release-4.18
	github.com/portworx/sched-ops => github.com/portworx/sched-ops v1.20.4-rc1
	k8s.io/client-go => k8s.io/client-go v0.31.5
)<|MERGE_RESOLUTION|>--- conflicted
+++ resolved
@@ -56,17 +56,10 @@
 	golang.org/x/net v0.34.0
 	gopkg.in/k8snetworkplumbingwg/multus-cni.v4 v4.1.4
 	gopkg.in/yaml.v2 v2.4.0
-<<<<<<< HEAD
-	gorm.io/gorm v1.24.5
-	k8s.io/api v0.30.7
-	k8s.io/apiextensions-apiserver v0.30.5
-	k8s.io/apimachinery v0.30.7
-=======
 	gorm.io/gorm v1.25.12
 	k8s.io/api v0.31.5
 	k8s.io/apiextensions-apiserver v0.31.5
 	k8s.io/apimachinery v0.31.5
->>>>>>> ed48d288
 	k8s.io/client-go v12.0.0+incompatible
 	k8s.io/klog/v2 v2.130.1
 	k8s.io/kubectl v0.31.5
